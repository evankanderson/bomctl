// ------------------------------------------------------------------------
// SPDX-FileCopyrightText: Copyright © 2024 bomctl a Series of LF Projects, LLC
// SPDX-FileName: internal/pkg/db/db.go
// SPDX-FileType: SOURCE
// SPDX-License-Identifier: Apache-2.0
// ------------------------------------------------------------------------
// Licensed under the Apache License, Version 2.0 (the "License");
// you may not use this file except in compliance with the License.
// You may obtain a copy of the License at
//
// http://www.apache.org/licenses/LICENSE-2.0
//
// Unless required by applicable law or agreed to in writing, software
// distributed under the License is distributed on an "AS IS" BASIS,
// WITHOUT WARRANTIES OR CONDITIONS OF ANY KIND, either express or implied.
// See the License for the specific language governing permissions and
// limitations under the License.
// ------------------------------------------------------------------------
package db

import (
	"fmt"
	"slices"

	"github.com/charmbracelet/log"
	"github.com/protobom/protobom/pkg/sbom"
	"github.com/protobom/storage/backends/ent"

	"github.com/bomctl/bomctl/internal/pkg/options"
)

const DatabaseFile string = "bomctl.db"

type (
	Backend struct {
		*ent.Backend
		*options.Options
	}

	Option func(*Backend)
)

func NewBackend(opts ...Option) (*Backend, error) {
	backend := &Backend{
		Backend: ent.NewBackend(),
		Options: options.New(),
	}

	for _, opt := range opts {
		opt(backend)
	}

	if err := backend.InitClient(); err != nil {
		return nil, fmt.Errorf("failed to initialize backend client: %w", err)
	}

	return backend, nil
}

// AddDocument adds the protobom Document to the database.
func (backend *Backend) AddDocument(document *sbom.Document) error {
	if err := backend.Store(document, nil); err != nil {
		return fmt.Errorf("failed to store document: %w", err)
	}

	return nil
}

// GetDocumentByID retrieves a protobom Document with the specified ID from the database.
func (backend *Backend) GetDocumentByID(id string) (*sbom.Document, error) {
	document, err := backend.Retrieve(id, nil)
	if err != nil {
		backend.Logger.Warn("Document could not be retrieved", "id", id, "err", err)

		return nil, fmt.Errorf("failed to retrieve document: %w", err)
	}

	return document, nil
}

<<<<<<< HEAD
func (backend *Backend) GetDocuments(ids []string, tags ...string) ([]*sbom.Document, error) {

	documents, err := backend.GetDocumentsByID(ids...)

	if len(documents) == 0 && len(ids) > 0 {
		documents, err = backend.GetDocumentsByAnnotation("alias", ids...)
	}

	if err != nil && len(tags) > 0 {
		tagged_documents, err := backend.GetDocumentsByAnnotation("tag", tags...)
		if err != nil {
			return nil, err
		}

		tagged_document_ids := []string{}
		for _, tagged_doc := range tagged_documents {
			tagged_document_ids = append(tagged_document_ids, tagged_doc.Metadata.Id)
		}

		filtered_documents := []*sbom.Document{}
		for _, doc := range documents {
			if slices.Contains(tagged_document_ids, doc.Metadata.Id) {
				filtered_documents = append(filtered_documents, doc)
			}
		}
		documents = filtered_documents
	}

	return documents, err
}

func (backend *Backend) GetDocument(id string, tags ...string) (*sbom.Document, error) {
	documents, err := backend.GetDocuments([]string{id}, tags...)

	if len(documents) > 0 {
		return documents[0], err
	}

	return nil, fmt.Errorf("no document found")
}

// Debug enables debug logging for all database transactions.
func (backend *Backend) Debug(debug bool) *Backend {
	backend.Options.Debug = debug
=======
// WithOptions sets the options for the backend.
func (backend *Backend) WithOptions(opts *options.Options) *Backend {
	backend.Options = opts
>>>>>>> 5722dfdf

	return backend
}

// WithLogger sets the logger for the backend.
func (backend *Backend) WithLogger(logger *log.Logger) *Backend {
	backend.Logger = logger

	return backend
}

// WithOptions sets the options for the backend.
func WithOptions(opts *options.Options) Option {
	return func(backend *Backend) {
		backend.WithOptions(opts)
	}
}

// Debug enables debug logging for all database transactions.
func Debug(debug bool) Option {
	return func(backend *Backend) {
		backend.Options.Debug = debug
	}
}

// WithDatabaseFile sets the database file for the backend.
func WithDatabaseFile(file string) Option {
	return func(backend *Backend) {
		backend.Backend.Options.DatabaseFile = file
	}
}<|MERGE_RESOLUTION|>--- conflicted
+++ resolved
@@ -78,7 +78,6 @@
 	return document, nil
 }
 
-<<<<<<< HEAD
 func (backend *Backend) GetDocuments(ids []string, tags ...string) ([]*sbom.Document, error) {
 
 	documents, err := backend.GetDocumentsByID(ids...)
@@ -120,14 +119,9 @@
 	return nil, fmt.Errorf("no document found")
 }
 
-// Debug enables debug logging for all database transactions.
-func (backend *Backend) Debug(debug bool) *Backend {
-	backend.Options.Debug = debug
-=======
 // WithOptions sets the options for the backend.
 func (backend *Backend) WithOptions(opts *options.Options) *Backend {
 	backend.Options = opts
->>>>>>> 5722dfdf
 
 	return backend
 }
