// ------------------------------------------------------------------------
// SPDX-FileCopyrightText: Copyright © 2024 bomctl a Series of LF Projects, LLC
// SPDX-FileName: internal/pkg/client/oci/fetch.go
// SPDX-FileType: SOURCE
// SPDX-License-Identifier: Apache-2.0
// ------------------------------------------------------------------------
// Licensed under the Apache License, Version 2.0 (the "License");
// you may not use this file except in compliance with the License.
// You may obtain a copy of the License at
//
// http://www.apache.org/licenses/LICENSE-2.0
//
// Unless required by applicable law or agreed to in writing, software
// distributed under the License is distributed on an "AS IS" BASIS,
// WITHOUT WARRANTIES OR CONDITIONS OF ANY KIND, either express or implied.
// See the License for the specific language governing permissions and
// limitations under the License.
// ------------------------------------------------------------------------
package oci

import (
	"context"
	"fmt"
	"slices"
	"strings"

	ocispec "github.com/opencontainers/image-spec/specs-go/v1"
	oras "oras.land/oras-go/v2"
	"oras.land/oras-go/v2/content"
	"oras.land/oras-go/v2/content/memory"

	"github.com/bomctl/bomctl/internal/pkg/options"
	"github.com/bomctl/bomctl/internal/pkg/url"
)

func (client *Client) Fetch(fetchURL string, opts *options.FetchOptions) ([]byte, error) {
	parsedURL := client.Parse(fetchURL)
	auth := &url.BasicAuth{Username: parsedURL.Username, Password: parsedURL.Password}

	if opts.UseNetRC {
		if err := auth.UseNetRC(parsedURL.Hostname); err != nil {
			return nil, fmt.Errorf("failed to set auth: %w", err)
		}
	}

	err := client.createRepository(parsedURL, auth)
	if err != nil {
		return nil, err
	}

	client.ctx = context.Background()
	client.memStore = memory.New()

	ref := parsedURL.Tag
	if ref == "" {
		ref = parsedURL.Digest
	}

	copyOpts := oras.CopyOptions{CopyGraphOptions: oras.CopyGraphOptions{FindSuccessors: nil}}

	manifestDescriptor, err := oras.Copy(client.ctx, client.repo, ref, client.memStore, ref, copyOpts)
	if err != nil {
		return nil, fmt.Errorf("failed to fetch manifest descriptor: %w", err)
	}

	opts.Logger.Debug("Fetched manifest", "descriptor", descriptorJSON(&manifestDescriptor))

	sbomDescriptor, err := client.getSBOMDescriptor(&manifestDescriptor)
	if err != nil {
		return nil, err
	}

	opts.Logger.Debug("Found SBOM", "descriptor", descriptorJSON(&sbomDescriptor))

	return client.pullSBOM(&sbomDescriptor)
}

func (client *Client) getSBOMDescriptor(manifestDescriptor *ocispec.Descriptor) (ocispec.Descriptor, error) {
	// Get all "children" of the manifest
	successors, err := content.Successors(client.ctx, client.memStore, *manifestDescriptor)
	if err != nil {
		return ocispec.DescriptorEmptyJSON, fmt.Errorf("failed to retrieve manifest layers: %w", err)
	}

<<<<<<< HEAD
	sbomDescriptor := ocispec.DescriptorEmptyJSON
	sbomDigests := []string{}

	for _, descriptor := range successors {
		if slices.ContainsFunc([]string{"application/vnd.cyclonedx", "application/spdx", "text/spdx"},
			func(s string) bool {
				return strings.HasPrefix(descriptor.MediaType, s)
			},
		) {
			sbomDescriptor = descriptor
			sbomDigests = append(sbomDigests, descriptor.Digest.String())
=======
	return successors, nil
}

func getSBOMDescriptor(successors []ocispec.Descriptor) (*ocispec.Descriptor, error) {
	var (
		sbomDescriptor ocispec.Descriptor
		sbomDigests    []string
	)

	for _, successor := range successors {
		if slices.Contains([]string{
			"application/vnd.cyclonedx",
			"application/vnd.cyclonedx+json",
			"application/spdx",
			"application/spdx+json",
			"text/spdx",
		}, successor.MediaType) {
			sbomDescriptor = successor
			sbomDigests = append(sbomDigests, successor.Digest.String())
>>>>>>> 2a7c576a
		}
	}

	// Error if more than one SBOM identified
	if len(sbomDigests) > 1 {
		digestString := strings.Join(
			append([]string{"Specify one of the following digests in the fetch URL:"}, sbomDigests...),
			"\n\t\t",
		)

		return ocispec.DescriptorEmptyJSON, fmt.Errorf("%w.\n\t%s", errMultipleSBOMs, digestString)
	}

	return sbomDescriptor, nil
}

func (client *Client) pullSBOM(sbomDescriptor *ocispec.Descriptor) ([]byte, error) {
	sbomData, err := content.FetchAll(client.ctx, client.memStore, *sbomDescriptor)
	if err != nil {
		return nil, fmt.Errorf("failed to fetch SBOM data: %w", err)
	}

	return sbomData, nil
}<|MERGE_RESOLUTION|>--- conflicted
+++ resolved
@@ -82,27 +82,8 @@
 		return ocispec.DescriptorEmptyJSON, fmt.Errorf("failed to retrieve manifest layers: %w", err)
 	}
 
-<<<<<<< HEAD
 	sbomDescriptor := ocispec.DescriptorEmptyJSON
 	sbomDigests := []string{}
-
-	for _, descriptor := range successors {
-		if slices.ContainsFunc([]string{"application/vnd.cyclonedx", "application/spdx", "text/spdx"},
-			func(s string) bool {
-				return strings.HasPrefix(descriptor.MediaType, s)
-			},
-		) {
-			sbomDescriptor = descriptor
-			sbomDigests = append(sbomDigests, descriptor.Digest.String())
-=======
-	return successors, nil
-}
-
-func getSBOMDescriptor(successors []ocispec.Descriptor) (*ocispec.Descriptor, error) {
-	var (
-		sbomDescriptor ocispec.Descriptor
-		sbomDigests    []string
-	)
 
 	for _, successor := range successors {
 		if slices.Contains([]string{
@@ -114,7 +95,6 @@
 		}, successor.MediaType) {
 			sbomDescriptor = successor
 			sbomDigests = append(sbomDigests, successor.Digest.String())
->>>>>>> 2a7c576a
 		}
 	}
 
