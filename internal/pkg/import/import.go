// ------------------------------------------------------------------------
// SPDX-FileCopyrightText: Copyright © 2024 bomctl a Series of LF Projects, LLC
// SPDX-FileName: internal/pkg/import/import.go
// SPDX-FileType: SOURCE
// SPDX-License-Identifier: Apache-2.0
// ------------------------------------------------------------------------
// Licensed under the Apache License, Version 2.0 (the "License");
// you may not use this file except in compliance with the License.
// You may obtain a copy of the License at
//
// http://www.apache.org/licenses/LICENSE-2.0
//
// Unless required by applicable law or agreed to in writing, software
// distributed under the License is distributed on an "AS IS" BASIS,
// WITHOUT WARRANTIES OR CONDITIONS OF ANY KIND, either express or implied.
// See the License for the specific language governing permissions and
// limitations under the License.
// ------------------------------------------------------------------------
package imprt

import (
	"bytes"
	"fmt"
	"io"

	"github.com/protobom/protobom/pkg/reader"

	"github.com/bomctl/bomctl/internal/pkg/db"
	"github.com/bomctl/bomctl/internal/pkg/options"
)

<<<<<<< HEAD
type ImportOptions struct {
	*options.Options
	InputFiles []*os.File
	Alias      string
	Tags       []string
}

func Import(opts *ImportOptions) error {
	backend, err := db.NewBackend(
		db.WithDatabaseFile(filepath.Join(viper.GetString("cache_dir"), db.DatabaseFile)),
		db.WithOptions(opts.Options))
=======
func Import(opts *options.ImportOptions) error {
	backend, err := db.BackendFromContext(opts.Context())
>>>>>>> 871c2d13
	if err != nil {
		return fmt.Errorf("%w", err)
	}

	sbomReader := reader.New()

	for idx := range opts.InputFiles {
		data, err := io.ReadAll(opts.InputFiles[idx])
		if err != nil {
			return fmt.Errorf("failed to read from %s: %w", opts.InputFiles[idx].Name(), err)
		}

		document, err := sbomReader.ParseStream(bytes.NewReader(data))
		if err != nil {
			return fmt.Errorf("failed to parse %s: %w", opts.InputFiles[idx].Name(), err)
		}

		if err := backend.AddDocument(document); err != nil {
			return fmt.Errorf("failed to store document: %w", err)
		}

		if idx == 0 && opts.Alias != "" {
			if err := backend.AddAnnotations(document.Metadata.Id, "alias", opts.Alias); err != nil {
				return fmt.Errorf("failed to set alias: %w", err)
			}
		}

		if err := backend.AddAnnotations(document.Metadata.Id, "tag", opts.Tags...); err != nil {
			return fmt.Errorf("failed to set tags: %w", err)
		}
	}

	return nil
}<|MERGE_RESOLUTION|>--- conflicted
+++ resolved
@@ -29,22 +29,8 @@
 	"github.com/bomctl/bomctl/internal/pkg/options"
 )
 
-<<<<<<< HEAD
-type ImportOptions struct {
-	*options.Options
-	InputFiles []*os.File
-	Alias      string
-	Tags       []string
-}
-
-func Import(opts *ImportOptions) error {
-	backend, err := db.NewBackend(
-		db.WithDatabaseFile(filepath.Join(viper.GetString("cache_dir"), db.DatabaseFile)),
-		db.WithOptions(opts.Options))
-=======
 func Import(opts *options.ImportOptions) error {
 	backend, err := db.BackendFromContext(opts.Context())
->>>>>>> 871c2d13
 	if err != nil {
 		return fmt.Errorf("%w", err)
 	}
