--- conflicted
+++ resolved
@@ -148,7 +148,6 @@
   -h, --help   help for list
 ```
 
-<<<<<<< HEAD
 ### Push
 
 Push stored SBOM file to remote URL or filesystem.
@@ -162,7 +161,8 @@
   -h, --help              help for push
       --netrc             Use .netrc file for authentication to remote hosts
       --tree              Recursively push all SBOMs in external reference tree
-=======
+```
+
 ### Merge
 
 Merge specified cached SBOM documents.
@@ -173,7 +173,6 @@
 Flags:
   -h, --help          help for merge
   -n, --name string   Name of merged document
->>>>>>> def20bd5
 ```
 
 ## Roadmap
