<center><img src="docs/images/bomctl.png" alt="Moe"></center>
<center><img src="docs/images/OpenSSF_StagesBadges_sandbox.svg" alt="OpenSSF Sandbox Badge" width="100" height="100"></center>

[![OpenSSF Scorecard](https://api.securityscorecards.dev/projects/github.com/bomctl/bomctl/badge)](https://securityscorecards.dev/viewer/?uri=github.com/bomctl/bomctl)
[![Go Report Card](https://goreportcard.com/badge/github.com/bomctl/bomctl)](https://goreportcard.com/report/github.com/bomctl/bomctl)
[![Go Reference](https://pkg.go.dev/badge/github.com/bomctl/bomctl.svg)](https://pkg.go.dev/github.com/bomctl/bomctl)
[![Slack](https://img.shields.io/badge/slack-openssf/bomctl-white.svg?logo=slack)](https://slack.openssf.org/#bomctl)

__bomctl__ is format-agnostic Software Bill of Materials (SBOM) tooling, which is intended to bridge the gap between SBOM generation and SBOM analysis tools. It focuses on supporting more complex SBOM operations on multiple SBOM files that represent systems by being opinionated on only supporting the [NTIA minimum fields](https://www.ntia.doc.gov/files/ntia/publications/sbom_minimum_elements_report.pdf) or other fields supported by [protobom](https://github.com/protobom/protobom).

- [Try `bomctl` in our gitpod playground](https://gitpod.io/?autostart=true#https://github.com/bomctl/bomctl-playground)

> [!NOTE]
> This is an experimental project under active development. We'd love feedback on the concept, scope, and architecture!

## Features

- Work with multiple SBOMs in tree structures (through external references)
- Fetch and push SBOMs using multiple supported protocols
- Leverage a `.netrc` file to handle authentication
- Manage SBOMs using a persistent database cache
- __FUTURE__ - Manipulate SBOMs with commands like `diff`, `split`, and `redact`
- __FUTURE__ - Interface with other OpenSSF projects and services like [GUAC](https://guac.sh/) and [Sigstore](https://www.sigstore.dev/)

## Join our Community

- [#bomctl on OpenSSF Slack](https://openssf.slack.com/archives/C06ED5VB81W)
- [OpenSSF Security Tooling Working Group Meeting](https://zoom-lfx.platform.linuxfoundation.org/meeting/94897563315?password=7f03d8e7-7bc9-454e-95bd-6e1e09cb3b0b) - Every other Friday at 8am Pacific
- [SBOM Tooling Working Meeting](https://zoom-lfx.platform.linuxfoundation.org/meeting/92103679564?password=c351279a-5cec-44a4-ab5b-e4342da0e43f) - Every Monday, 2pm Pacific

## Installation

### Homebrew

```shell
brew tap bomctl/bomctl && brew install bomctl
```

### Container Images

Container images for bomctl can be found on [Docker Hub](https://hub.docker.com/r/bomctl/bomctl).

``` shell
docker run bomctl/bomctl:latest --help
```

### Install From Source

To install bomctl, you need the following:

- [Go](https://go.dev/dl)
- [Git](https://git-scm.com/downloads)
- One of:
  - [Make](https://www.gnu.org/software/make/manual/make.html)
  - [Task](https://taskfile.dev)

#### Clone the bomctl repository

```shell
git clone https://github.com/bomctl/bomctl.git
cd bomctl
```

#### Build using `make` or `task`

| Platform      | `make` Command           | `task` Command           |
| :------------ | :----------------------- | :----------------------- |
| linux/amd64   | `make build-linux-amd`   | `task build:linux:amd`   |
| linux/arm     | `make build-linux-arm`   | `task build:linux:arm`   |
| windows/amd64 | `make build-windows-amd` | `task build:windows:amd` |
| windows/arm   | `make build-windows-arm` | `task build:windows:arm` |
| darwin/amd64  | `make build-macos-intel` | `task build:macos:intel` |
| darwin/arm    | `make build-macos-apple` | `task build:macos:apple` |

## Commands

`bomctl` stores SBOMs in a cache database, this allows more complex cross SBOM document operations to exist. This is a fundemental concept; files are not directly modified, the cache is.

`bomctl` uses the [protobom library](https://github.com/protobom/protobom) to store the SBOM component graph in an SBOM agnostic format. When you interact with the `bomctl` cache, you are interacting with the [protobom library](https://github.com/protobom/protobom).

- SBOMs are read and loaded into the cache
  - [fetch](#fetch)
  - [import](#import)
- Operations are performed on the cached SBOMs
  - [list](#list)
- SBOMs are outputted out of the cache
  - [export](#export)

### Export

Export stored SBOMs to either standard output or the file system.

```shell
bomctl export [flags] SBOM_ID...

Flags:
  -e, --encoding string    output encoding [spdx: [json], cyclonedx: [json, xml]] (default "json")
  -f, --format string      SBOM output format [spdx, spdx-2.3, cyclonedx, cyclonedx-1.0, cyclonedx-1.1, cyclonedx-1.2, cyclonedx-1.3, cyclonedx-1.4, cyclonedx-1.5] (default "cyclonedx")
  -h, --help               help for export
  -o, --output-file FILE   path to output file
```

### Fetch

Ability to retrieve SBOM files over several protocols, including HTTPS, OCI, and git.

```shell
bomctl fetch [flags] SBOM_URL...

<<<<<<< HEAD
### List (Implemented)

Lists the SBOM documents in the local cache.

```shell
Usage:
  bomctl list [flags] SBOM_ID...

Aliases:
  list, ls

Flags:
  -h, --help              help for list
      --tag stringArray   Tag(s) used to filter documents (can be specified multiple times)
```

### Import (Implemented)

Imports SBOM file(s) from stdin or from the local filesystem.

```shell
Usage:
  bomctl import [flags] { - | FILE...}

Flags:
      --alias stringArray   Readable identifier(s) to apply to imported document(s) (specify multiple times for multiple documents)
  -h, --help                help for import
      --tag stringArray     Tag(s) to apply to all imported documents (can be specified multiple times)
```

### Export (Implemented)

Export stored SBOM documents to the filesystem.

```shell
Usage:
  bomctl export [flags] SBOM_ID...

Flags:
  -e, --encoding string    output encoding [spdx: [json], cyclonedx: [json, xml]] (default "json")
  -f, --format string      output format [spdx, spdx-2.3, cyclonedx, cyclonedx-1.0, cyclonedx-1.1, cyclonedx-1.2, cyclonedx-1.3, cyclonedx-1.4, cyclonedx-1.5] (default "cyclonedx")
  -h, --help               help for export
  -o, --output-file FILE   path to output file
```

### Alias (Implemented)

Edit the alias for an SBOM document.

```shell
Usage:
  bomctl alias [command]

Available Commands:
  remove      Remove the alias for a specific document
  set         Set the alias for a specific document

Flags:
  -h, --help   help for alias
```

### Tag (Implemented)

Edit the tags of an SBOM document.

```shell
Usage:
  bomctl tag [command]

Available Commands:
  add         Add tags to a document
  clear       Clear the tags of a document
  list        List the tags of a document
  remove      Remove the tags of a document

Flags:
  -h, --help   help for tag
```
=======
Flags:
  -h, --help               help for fetch
      --netrc              Use .netrc file for authentication to remote hosts
  -o, --output-file FILE   Path to output file
```

This includes recursive loading of external references in an SBOM to other SBOMs and placing them into the persistent cache. If SBOMs are access controlled, a user's [.netrc](https://www.gnu.org/software/inetutils/manual/html_node/The-_002enetrc-file.html) file can be used to authenticate.
>>>>>>> 725501e5

The following example will fetch this [CycloneDX SBOM](https://raw.githubusercontent.com/bomctl/bomctl-playground/main/examples/bomctl-container-image/bomctl_bomctl_v0.3.0.cdx.json)
that represents a container image and will then recursively fetch an externally referenced SBOM that
represents an application within the container image.

```shell
bomctl fetch https://raw.githubusercontent.com/bomctl/bomctl-playground/main/examples/bomctl-container-image/bomctl_bomctl_v0.3.0.cdx.json
```

### Import

Import SBOM files from either standard input or the local file system.

```shell
bomctl import [flags] { - | FILE...}

Flags:
  -h, --help   help for import
```

### List

List cached SBOM documents.

```shell
bomctl list [flags] SBOM_ID...

Aliases:
  list, ls

Flags:
  -h, --help   help for list
```

## Roadmap

The project is focused on building an architecture that enables reading in, operating on, and reading
out collections of SBOM files independent of format. This project requires an architecture that prioritizes the relationships between components in a SBOM document and between SBOM documents.

Once this architecture is established, more complex operations can be implemented. This operations include:

- `Diff`
  - Generating diffs between components and component dependencies
  - Generating diffs of component properties
  - Creating diffs in machine readable and human readable formats
- `Enrich`
  - Use the [Transparency Exchange API](https://github.com/CycloneDX/transparency-exchange-api) to find enrich sbom components with additional data.
  - Interface with [GUAC](https://guac.sh/)
- `Merge`
  - Merge fields from similar components in two or more SBOM documents
  - Merge components and component dependencies from two or more SBOM documents
  - Flatten multiple SBOM document component dependencies into a single SBOM document
- `Redact`
  - Redact fields by regular expressions or field name while keeping tracibility to the original document
- `Split`
  - Split an SBOM dependency tree into multiple files based on purl type or component identifier
- `Trim`
  - Trim an SBOM dependency tree based on purl type or component identifier
- __Your suggestions too!__

We use [Architecture Decision Records](docs/architecture/README.md) to track key decisions on the architecture and implementation details of `bomctl`. Decisions that are proposed but not finalized have the [adr label](https://github.com/bomctl/bomctl/labels/adr).

## Similar Projects

- [Kubernetes bom](https://github.com/kubernetes-sigs/bom) is a utility that lets you create, view and transform Software Bills of Materials (SBOMs). bom was created as part of the project to create an SBOM for the Kubernetes project. It enables software authors to generate an SBOM for their projects in a simple, yet powerful way.
- [CycloneDX sbom-utility](https://github.com/CycloneDX/sbom-utility) was designed to be an API platform to validate, analyze and edit Bills-of-Materials (BOMs). Initially, it was created to validate either CycloneDX or SPDX-formatted BOMs against official, versioned JSON schemas as published by their respective standards communities.
- [Hoppr](https://hoppr.dev/) is a Python plugin-based framework for collecting, processing, and bundling your software supply chain.
- [sbommerge](https://github.com/anthonyharrison/sbommerge) merges two Software Bill of Materials (SBOMs) documents together. It supports SBOMs created in both SPDX and CycloneDX formats.

## Verifying Integrity

### Verifying Container Images

Container images for `bomctl` can be found [here](https://hub.docker.com/r/bomctl/bomctl) and are signed
using keyless signing with cosign.

You can then verify this container image with cosign.

``` shell
cosign verify --certificate-oidc-issuer https://token.actions.githubusercontent.com --certificate-identity-regexp 'https://github\.com/bomctl/bomctl/\.github/.+'  bomctl/bomctl:latest
```

### Verifying Releases

`bomctl` releases can be found [here](https://github.com/bomctl/bomctl/releases) and are signed
using keyless signing with cosign.

You can then verify this artifact with cosign.

``` shell
cosign verify-blob --certificate ${artifact}-keyless.pem --signature ${artifact}-keyless.sig --certificate-oidc-issuer https://token.actions.githubusercontent.com --certificate-identity-regexp 'https://github\.com/bomctl/bomctl/\.github/.+'  ${artifact}
```

If the result is `Verified OK`, the verification is successful.

You can also look up the entry in the public Rekor instance using a sha256 hash.

``` shell
shasum -a 256 bomctl_SNAPSHOT-3f16bdb_checksums.txt |awk '{print $1}'
```

The printed `hash` can be used to look up the entry at <https://search.sigstore.dev/>.

> Copyright © bomctl a Series of LF Projects, LLC
> For web site terms of use, trademark policy and other project policies
> please see <https://lfprojects.org>.<|MERGE_RESOLUTION|>--- conflicted
+++ resolved
@@ -82,9 +82,26 @@
   - [fetch](#fetch)
   - [import](#import)
 - Operations are performed on the cached SBOMs
+  - [alias](#alias)
   - [list](#list)
+  - [tag](#tag)
 - SBOMs are outputted out of the cache
   - [export](#export)
+
+### Alias
+
+Edit the alias for an SBOM document.
+
+```shell
+bomctl alias [command]
+
+Subcommands:
+  remove      Remove the alias for a specific document
+  set         Set the alias for a specific document
+
+Flags:
+  -h, --help   help for alias
+```
 
 ### Export
 
@@ -107,77 +124,58 @@
 ```shell
 bomctl fetch [flags] SBOM_URL...
 
-<<<<<<< HEAD
-### List (Implemented)
-
-Lists the SBOM documents in the local cache.
-
-```shell
-Usage:
-  bomctl list [flags] SBOM_ID...
+Flags:
+  -h, --help               help for fetch
+      --netrc              Use .netrc file for authentication to remote hosts
+  -o, --output-file FILE   Path to output file
+```
+
+This includes recursive loading of external references in an SBOM to other SBOMs and placing them into the persistent cache. If SBOMs are access controlled, a user's [.netrc](https://www.gnu.org/software/inetutils/manual/html_node/The-_002enetrc-file.html) file can be used to authenticate.
+
+The following example will fetch this [CycloneDX SBOM](https://raw.githubusercontent.com/bomctl/bomctl-playground/main/examples/bomctl-container-image/bomctl_bomctl_v0.3.0.cdx.json)
+that represents a container image and will then recursively fetch an externally referenced SBOM that
+represents an application within the container image.
+
+```shell
+bomctl fetch https://raw.githubusercontent.com/bomctl/bomctl-playground/main/examples/bomctl-container-image/bomctl_bomctl_v0.3.0.cdx.json
+```
+
+### Import
+
+Import SBOM files from either standard input or the local file system.
+
+```shell
+bomctl import [flags] { - | FILE...}
+
+Flags:
+      --alias stringArray   Readable identifier(s) to apply to imported document(s) (specify multiple times for multiple documents)
+  -h, --help   help for import
+      --tag stringArray     Tag(s) to apply to all imported documents (can be specified multiple times)
+```
+
+### List
+
+List cached SBOM documents.
+
+```shell
+bomctl list [flags] SBOM_ID...
 
 Aliases:
   list, ls
 
 Flags:
-  -h, --help              help for list
+  -h, --help   help for list
       --tag stringArray   Tag(s) used to filter documents (can be specified multiple times)
 ```
 
-### Import (Implemented)
-
-Imports SBOM file(s) from stdin or from the local filesystem.
-
-```shell
-Usage:
-  bomctl import [flags] { - | FILE...}
-
-Flags:
-      --alias stringArray   Readable identifier(s) to apply to imported document(s) (specify multiple times for multiple documents)
-  -h, --help                help for import
-      --tag stringArray     Tag(s) to apply to all imported documents (can be specified multiple times)
-```
-
-### Export (Implemented)
-
-Export stored SBOM documents to the filesystem.
-
-```shell
-Usage:
-  bomctl export [flags] SBOM_ID...
-
-Flags:
-  -e, --encoding string    output encoding [spdx: [json], cyclonedx: [json, xml]] (default "json")
-  -f, --format string      output format [spdx, spdx-2.3, cyclonedx, cyclonedx-1.0, cyclonedx-1.1, cyclonedx-1.2, cyclonedx-1.3, cyclonedx-1.4, cyclonedx-1.5] (default "cyclonedx")
-  -h, --help               help for export
-  -o, --output-file FILE   path to output file
-```
-
-### Alias (Implemented)
-
-Edit the alias for an SBOM document.
-
-```shell
-Usage:
-  bomctl alias [command]
-
-Available Commands:
-  remove      Remove the alias for a specific document
-  set         Set the alias for a specific document
-
-Flags:
-  -h, --help   help for alias
-```
-
-### Tag (Implemented)
+### Tag
 
 Edit the tags of an SBOM document.
 
 ```shell
-Usage:
-  bomctl tag [command]
-
-Available Commands:
+bomctl tag [command]
+
+Subcommands:
   add         Add tags to a document
   clear       Clear the tags of a document
   list        List the tags of a document
@@ -185,48 +183,6 @@
 
 Flags:
   -h, --help   help for tag
-```
-=======
-Flags:
-  -h, --help               help for fetch
-      --netrc              Use .netrc file for authentication to remote hosts
-  -o, --output-file FILE   Path to output file
-```
-
-This includes recursive loading of external references in an SBOM to other SBOMs and placing them into the persistent cache. If SBOMs are access controlled, a user's [.netrc](https://www.gnu.org/software/inetutils/manual/html_node/The-_002enetrc-file.html) file can be used to authenticate.
->>>>>>> 725501e5
-
-The following example will fetch this [CycloneDX SBOM](https://raw.githubusercontent.com/bomctl/bomctl-playground/main/examples/bomctl-container-image/bomctl_bomctl_v0.3.0.cdx.json)
-that represents a container image and will then recursively fetch an externally referenced SBOM that
-represents an application within the container image.
-
-```shell
-bomctl fetch https://raw.githubusercontent.com/bomctl/bomctl-playground/main/examples/bomctl-container-image/bomctl_bomctl_v0.3.0.cdx.json
-```
-
-### Import
-
-Import SBOM files from either standard input or the local file system.
-
-```shell
-bomctl import [flags] { - | FILE...}
-
-Flags:
-  -h, --help   help for import
-```
-
-### List
-
-List cached SBOM documents.
-
-```shell
-bomctl list [flags] SBOM_ID...
-
-Aliases:
-  list, ls
-
-Flags:
-  -h, --help   help for list
 ```
 
 ## Roadmap
