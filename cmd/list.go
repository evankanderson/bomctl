// ------------------------------------------------------------------------
// SPDX-FileCopyrightText: Copyright © 2024 bomctl a Series of LF Projects, LLC
// SPDX-FileName: cmd/list.go
// SPDX-FileType: SOURCE
// SPDX-License-Identifier: Apache-2.0
// ------------------------------------------------------------------------
// Licensed under the Apache License, Version 2.0 (the "License");
// you may not use this file except in compliance with the License.
// You may obtain a copy of the License at
//
// http://www.apache.org/licenses/LICENSE-2.0
//
// Unless required by applicable law or agreed to in writing, software
// distributed under the License is distributed on an "AS IS" BASIS,
// WITHOUT WARRANTIES OR CONDITIONS OF ANY KIND, either express or implied.
// See the License for the specific language governing permissions and
// limitations under the License.
// ------------------------------------------------------------------------
package cmd

import (
	"fmt"
	"os"
	"path/filepath"

	"github.com/charmbracelet/lipgloss"
	"github.com/charmbracelet/lipgloss/table"
	"github.com/protobom/protobom/pkg/sbom"
	"github.com/spf13/cobra"
	"github.com/spf13/viper"

	"github.com/bomctl/bomctl/internal/pkg/db"
	"github.com/bomctl/bomctl/internal/pkg/options"
	"github.com/bomctl/bomctl/internal/pkg/utils"
)

const (
	columnIdxID = iota
	columnIdxVersion
	columnIdxNumNodes

	columnWidthID       = 50
	columnWidthVersion  = 10
	columnWidthNumNodes = 10

	paddingHorizontal = 1
	paddingVertical   = 0

	rowHeaderIdx = 0
	rowMaxHeight = 1
)

type (
	ListOptions struct {
		*options.Options
		Tags []string
	}
)

func listCmd() *cobra.Command {
	documentIDs := []string{}

	opts := &ListOptions{
		Options: options.New(options.WithLogger(utils.NewLogger("list"))),
	}

	listCmd := &cobra.Command{
		Use:     "list [flags] SBOM_ID...",
		Aliases: []string{"ls"},
		Short:   "List SBOM documents in local cache",
		Long:    "List SBOM documents in local cache",
		PreRun: func(_ *cobra.Command, args []string) {
			documentIDs = append(documentIDs, args...)
			preRun(opts.Options)
		},
		Run: func(cmd *cobra.Command, _ []string) {
			verbosity, err := cmd.Flags().GetCount("verbose")
			cobra.CheckErr(err)

			backend, err := db.NewBackend(
				db.Debug(verbosity >= minDebugLevel),
				db.WithDatabaseFile(filepath.Join(viper.GetString("cache_dir"), db.DatabaseFile)),
				db.WithOptions(options.New(
					options.WithCacheDir(viper.GetString("cache_dir")),
					options.WithConfigFile(viper.ConfigFileUsed()),
					options.WithDebug(verbosity >= minDebugLevel),
					options.WithLogger(utils.NewLogger("list")),
				)),
			)
			if err != nil {
				backend.Logger.Fatalf("failed to initialize backend client: %v", err)
			}

			defer backend.CloseClient()

			documents, err := backend.GetDocuments(documentIDs, opts.Tags...)
			if err != nil {
				backend.Logger.Fatalf("failed to get documents: %v", err)
			}

			rows := [][]string{}
			for _, document := range documents {
<<<<<<< HEAD

				alias, err := backend.GetDocumentAlias(document.Metadata.Id)
				if err != nil {
					backend.Logger.Fatalf("failed to get alias: %v", err)
				}

				id := document.Metadata.Name
				if id == "" {
					id = document.Metadata.Id
				}

				rows = append(rows, []string{
					id, alias, document.Metadata.Version, fmt.Sprint(len(document.NodeList.Nodes)),
				})
=======
				rows = append(rows, getRow(document))
>>>>>>> 5722dfdf
			}

			fmt.Fprintf(os.Stdout, "\n%s\n\n", table.New().
				Headers("ID", "Alias", "Version", "# Nodes").
				Rows(rows...).
				BorderTop(false).
				BorderBottom(false).
				BorderLeft(false).
				BorderRight(false).
				BorderHeader(true).
				StyleFunc(styleFunc).
				String(),
			)
		},
	}

	listCmd.Flags().StringArrayVarP(&opts.Tags, "tag", "t", []string{}, "Tag used to filter listed documents. Can be specified multiple times to filter using multiple tags.")

	return listCmd
}

func styleFunc(row, col int) lipgloss.Style {
	width := 0
	align := lipgloss.Center

	switch col {
	case columnIdxID:
		width = columnWidthID

		if row != rowHeaderIdx {
			align = lipgloss.Left
		}
	case columnIdxVersion:
		width = columnWidthVersion
	case columnIdxNumNodes:
		width = columnWidthNumNodes
	}

	return lipgloss.NewStyle().
		Padding(paddingVertical, paddingHorizontal).
		Width(width).
		AlignHorizontal(align).
		MaxHeight(rowMaxHeight)
}

func getRow(doc *sbom.Document) []string {
	id := doc.Metadata.Name
	if id == "" {
		id = doc.Metadata.Id
	}

	return []string{id, doc.Metadata.Version, fmt.Sprint(len(doc.NodeList.Nodes))}
}<|MERGE_RESOLUTION|>--- conflicted
+++ resolved
@@ -100,7 +100,6 @@
 
 			rows := [][]string{}
 			for _, document := range documents {
-<<<<<<< HEAD
 
 				alias, err := backend.GetDocumentAlias(document.Metadata.Id)
 				if err != nil {
@@ -115,9 +114,6 @@
 				rows = append(rows, []string{
 					id, alias, document.Metadata.Version, fmt.Sprint(len(document.NodeList.Nodes)),
 				})
-=======
-				rows = append(rows, getRow(document))
->>>>>>> 5722dfdf
 			}
 
 			fmt.Fprintf(os.Stdout, "\n%s\n\n", table.New().
